// Copyright 2014 Tyler Neely
//
// Licensed under the Apache License, Version 2.0 (the "License");
// you may not use this file except in compliance with the License.
// You may obtain a copy of the License at
//
// http://www.apache.org/licenses/LICENSE-2.0
//
// Unless required by applicable law or agreed to in writing, software
// distributed under the License is distributed on an "AS IS" BASIS,
// WITHOUT WARRANTIES OR CONDITIONS OF ANY KIND, either express or implied.
// See the License for the specific language governing permissions and
// limitations under the License.
//

//! Rust wrapper for RocksDB.
//!
//! # Examples
//!
//! ```
//!  use rocksdb::DB;
//!  // NB: db is automatically closed at end of lifetime
//!  let db = DB::open_default("path/for/rocksdb/storage").unwrap();
//!  db.put(b"my key", b"my value");
//!  match db.get(b"my key") {
//!     Ok(Some(value)) => println!("retrieved value {}", value.to_utf8().unwrap()),
//!     Ok(None) => println!("value not found"),
//!     Err(e) => println!("operational problem encountered: {}", e),
//!  }
//!  db.delete(b"my key").unwrap();
//! ```
//!
//! Opening a database and a single column family with custom options:
//!
//! ```
//! use rocksdb::{DB, ColumnFamilyDescriptor, Options};
//! let mut cf_opts = Options::default();
//! cf_opts.set_max_write_buffer_number(16);
//! let cf = ColumnFamilyDescriptor::new("cf1", cf_opts);
//!
//! let mut db_opts = Options::default();
//! db_opts.create_missing_column_families(true);
//! db_opts.create_if_missing(true);
//!
//! let db = DB::open_cf_descriptors(&db_opts, "path/for/rocksdb/storage_with_cfs", vec![cf]).unwrap();
//! ```
//!

extern crate libc;
extern crate librocksdb_sys as ffi;

#[macro_use]
mod ffi_util;

pub mod backup;
mod comparator;
pub mod merge_operator;
pub mod compaction_filter;
mod db;
mod db_options;
mod slice_transform;

pub use compaction_filter::Decision as CompactionDecision;
pub use db::{DBCompactionStyle, DBCompressionType, DBIterator, DBRawIterator, DBRecoveryMode,
             DBVector, ReadOptions, Direction, IteratorMode, Snapshot, WriteBatch,
             new_bloom_filter};

pub use slice_transform::SliceTransform;

pub use merge_operator::MergeOperands;
use std::collections::BTreeMap;
use std::error;
use std::fmt;
use std::path::PathBuf;

/// A RocksDB database.
///
/// See crate level documentation for a simple usage example.
pub struct DB {
    inner: *mut ffi::rocksdb_t,
    cfs: BTreeMap<String, ColumnFamily>,
    path: PathBuf,
}

/// A descriptor for a RocksDB column family.
///
/// A description of the column family, containing the name and `Options`.
pub struct ColumnFamilyDescriptor {
    name: String,
    options: Options,
}

/// A simple wrapper round a string, used for errors reported from
/// ffi calls.
#[derive(Debug, Clone, PartialEq)]
pub struct Error {
    message: String,
}

impl Error {
    fn new(message: String) -> Error {
        Error { message: message }
    }

    pub fn to_string(self) -> String {
        self.into()
    }
}

impl AsRef<str> for Error {
    fn as_ref(&self) -> &str {
        &self.message
    }
}

impl From<Error> for String {
    fn from(e: Error) -> String {
        e.message
    }
}

impl error::Error for Error {
    fn description(&self) -> &str {
        &self.message
    }
}

impl fmt::Display for Error {
    fn fmt(&self, formatter: &mut fmt::Formatter) -> Result<(), fmt::Error> {
        self.message.fmt(formatter)
    }
}

/// For configuring block-based file storage.
pub struct BlockBasedOptions {
    inner: *mut ffi::rocksdb_block_based_table_options_t,
}

<<<<<<< HEAD
/// Used by BlockBasedOptions::set_index_type.
pub enum BlockBasedIndexType {
    /// A space efficient index block that is optimized for
    /// binary-search-based index.
    BinarySearch,

    /// The hash index, if enabled, will perform a hash lookup if
    /// a prefix extractor has been provided through Options::set_prefix_extractor.
    HashSearch,

    /// A two-level index implementation. Both levels are binary search indexes.
    TwoLevelIndexSearch,
=======
/// Defines the underlying memtable implementation.
/// See https://github.com/facebook/rocksdb/wiki/MemTable for more information.
pub enum MemtableFactory {
    Vector,
    HashSkipList { bucket_count: usize, height: i32, branching_factor: i32 },
    HashLinkList { bucket_count: usize }
>>>>>>> d21d86a8
}

/// Database-wide options around performance and behavior.
///
/// Please read [the official tuning guide](https://github.com/facebook/rocksdb/wiki/RocksDB-Tuning-Guide), and most importantly, measure performance under realistic workloads with realistic hardware.
///
/// # Examples
///
/// ```
/// use rocksdb::{Options, DB};
/// use rocksdb::DBCompactionStyle;
///
/// fn badly_tuned_for_somebody_elses_disk() -> DB {
///    let path = "path/for/rocksdb/storageX";
///    let mut opts = Options::default();
///    opts.create_if_missing(true);
///    opts.set_max_open_files(10000);
///    opts.set_use_fsync(false);
///    opts.set_bytes_per_sync(8388608);
///    opts.optimize_for_point_lookup(1024);
///    opts.set_table_cache_num_shard_bits(6);
///    opts.set_max_write_buffer_number(32);
///    opts.set_write_buffer_size(536870912);
///    opts.set_target_file_size_base(1073741824);
///    opts.set_min_write_buffer_number_to_merge(4);
///    opts.set_level_zero_stop_writes_trigger(2000);
///    opts.set_level_zero_slowdown_writes_trigger(0);
///    opts.set_compaction_style(DBCompactionStyle::Universal);
///    opts.set_max_background_compactions(4);
///    opts.set_max_background_flushes(4);
///    opts.set_disable_auto_compactions(true);
///
///    DB::open(&opts, path).unwrap()
/// }
/// ```
pub struct Options {
    inner: *mut ffi::rocksdb_options_t,
}

/// Optionally disable WAL or sync for this write.
///
/// # Examples
///
/// Making an unsafe write of a batch:
///
/// ```
/// use rocksdb::{DB, WriteBatch, WriteOptions};
///
/// let db = DB::open_default("path/for/rocksdb/storageY").unwrap();
///
/// let mut batch = WriteBatch::default();
/// batch.put(b"my key", b"my value");
/// batch.put(b"key2", b"value2");
/// batch.put(b"key3", b"value3");
///
/// let mut write_options = WriteOptions::default();
/// write_options.set_sync(false);
/// write_options.disable_wal(true);
///
/// db.write_opt(batch, &write_options);
/// ```
pub struct WriteOptions {
    inner: *mut ffi::rocksdb_writeoptions_t,
}


/// An opaque type used to represent a column family. Returned from some functions, and used
/// in others
#[derive(Copy, Clone)]
pub struct ColumnFamily {
    inner: *mut ffi::rocksdb_column_family_handle_t,
}<|MERGE_RESOLUTION|>--- conflicted
+++ resolved
@@ -136,7 +136,6 @@
     inner: *mut ffi::rocksdb_block_based_table_options_t,
 }
 
-<<<<<<< HEAD
 /// Used by BlockBasedOptions::set_index_type.
 pub enum BlockBasedIndexType {
     /// A space efficient index block that is optimized for
@@ -149,14 +148,14 @@
 
     /// A two-level index implementation. Both levels are binary search indexes.
     TwoLevelIndexSearch,
-=======
+}
+
 /// Defines the underlying memtable implementation.
 /// See https://github.com/facebook/rocksdb/wiki/MemTable for more information.
 pub enum MemtableFactory {
     Vector,
     HashSkipList { bucket_count: usize, height: i32, branching_factor: i32 },
     HashLinkList { bucket_count: usize }
->>>>>>> d21d86a8
 }
 
 /// Database-wide options around performance and behavior.
