--- conflicted
+++ resolved
@@ -2,12 +2,9 @@
 
 ## [Unreleased]
 
-<<<<<<< HEAD
+* Bump `librocksdb-sys` up to 6.19.3 (olegnn)
 * Add `DB::key_may_exist_cf_opt` method (stanislav-tkach)
 * Add `Options::set_zstd_max_train_bytes` method (stanislav-tkach)
-=======
-* Bump `librocksdb-sys` up to 6.19.3 (olegnn)
->>>>>>> b6c1d54c
 
 ## 0.16.0 (2021-04-18)
 
